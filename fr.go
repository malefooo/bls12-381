package bls12381

import (
	"crypto/rand"
	"io"
	"math/big"
)

const frByteSize = 32
const frBitSize = 255
const frNumberOfLimbs = 4
const fourWordBitSize = 256

type Fr [4]uint64
type wideFr [8]uint64

func NewFr() *Fr {
	return &Fr{}
}

func (e *Fr) Rand(r io.Reader) (*Fr, error) {
	bi, err := rand.Int(r, qBig)
	if err != nil {
		return nil, err
	}
	_ = e.fromBig(bi)
	return e, nil
}

func (e *Fr) Set(e2 *Fr) *Fr {
	e[0] = e2[0]
	e[1] = e2[1]
	e[2] = e2[2]
	e[3] = e2[3]
	return e
}

func (e *Fr) Zero() *Fr {
	e[0] = 0
	e[1] = 0
	e[2] = 0
	e[3] = 0
	return e
}

func (e *Fr) One() *Fr {
	e.Set(&Fr{1})
	return e
}

func (e *Fr) RedOne() *Fr {
	e.Set(qr1)
	return e
}

func (e *Fr) FromBytes(in []byte) *Fr {
	e.fromBytes(in)
	return e
}

func (e *Fr) RedFromBytes(in []byte) *Fr {
	e.fromBytes(in)
	e.toMont()
	return e
}

func (e *Fr) fromBytes(in []byte) *Fr {
	u := new(big.Int).SetBytes(in)
	_ = e.fromBig(u)
	return e
}

func (e *Fr) fromBig(in *big.Int) *Fr {
	e.Zero()
	_in := new(big.Int).Set(in)
	zero := new(big.Int)
	c0 := _in.Cmp(zero)
	c1 := _in.Cmp(qBig)
	if c0 == -1 || c1 == 1 {
		_in.Mod(_in, qBig)
	}
	words := _in.Bits()
	for i := 0; i < len(words); i++ {
		e[i] = uint64(words[i])
	}
	return e
}

func (e *Fr) setUint64(n uint64) *Fr {
	e.Zero()
	e[0] = n
	return e
}

func (e *Fr) ToBytes() []byte {
	return NewFr().Set(e).bytes()
}

func (e *Fr) RedToBytes() []byte {
	out := NewFr().Set(e)
	out.fromMont()
	return out.bytes()
}

func (e *Fr) ToBig() *big.Int {
	return new(big.Int).SetBytes(e.ToBytes())
}

func (e *Fr) RedToBig() *big.Int {
	return new(big.Int).SetBytes(e.RedToBytes())
}

func (e *Fr) bytes() []byte {
	out := make([]byte, frByteSize)
	var a int
	for i := 0; i < frNumberOfLimbs; i++ {
		a = frByteSize - i*8
		out[a-1] = byte(e[i])
		out[a-2] = byte(e[i] >> 8)
		out[a-3] = byte(e[i] >> 16)
		out[a-4] = byte(e[i] >> 24)
		out[a-5] = byte(e[i] >> 32)
		out[a-6] = byte(e[i] >> 40)
		out[a-7] = byte(e[i] >> 48)
		out[a-8] = byte(e[i] >> 56)
	}
	return out
}

func (e *Fr) IsZero() bool {
	return (e[3] | e[2] | e[1] | e[0]) == 0
}

func (e *Fr) IsOne() bool {
	return e.Equal(&Fr{1})
}

func (e *Fr) IsRedOne() bool {
	return e.Equal(qr1)
}

func (e *Fr) Equal(e2 *Fr) bool {
	return e2[0] == e[0] && e2[1] == e[1] && e2[2] == e[2] && e2[3] == e[3]
}

func (e *Fr) Cmp(e1 *Fr) int {
	for i := frNumberOfLimbs - 1; i >= 0; i-- {
		if e[i] > e1[i] {
			return 1
		} else if e[i] < e1[i] {
			return -1
		}
	}
	return 0
}

func (e *Fr) sliceUint64(from int) uint64 {
	if from < 64 {
		return e[0]>>from | e[1]<<(64-from)
	} else if from < 128 {
		return e[1]>>(from-64) | e[2]<<(128-from)
	} else if from < 192 {
		return e[2]>>(from-128) | e[3]<<(192-from)
	}
	return e[3] >> (from - 192)
}

func (e *Fr) div2() {
	e[0] = e[0]>>1 | e[1]<<63
	e[1] = e[1]>>1 | e[2]<<63
	e[2] = e[2]>>1 | e[3]<<63
	e[3] = e[3] >> 1
}

func (e *Fr) mul2() uint64 {
	c := e[3] >> 63
	e[3] = e[3]<<1 | e[2]>>63
	e[2] = e[2]<<1 | e[1]>>63
	e[1] = e[1]<<1 | e[0]>>63
	e[0] = e[0] << 1
	return c
}

func (e *Fr) isEven() bool {
	var mask uint64 = 1
	return e[0]&mask == 0
}

func (e *Fr) Bit(at int) bool {
	if at < 64 {
		return (e[0]>>at)&1 == 1
	} else if at < 128 {
		return (e[1]>>(at-64))&1 == 1
	} else if at < 192 {
		return (e[2]>>(at-128))&1 == 1
	} else if at < 256 {
		return (e[3]>>(at-192))&1 == 1
	}
	return false
}

func (e *Fr) toMont() {
	e.RedMul(e, qr2)
}

func (e *Fr) fromMont() {
	e.RedMul(e, &Fr{1})
}

func (e *Fr) Add(a, b *Fr) {
	addFR(e, a, b)
}

func (e *Fr) Double(a *Fr) {
	doubleFR(e, a)
}

func (e *Fr) Sub(a, b *Fr) {
	subFR(e, a, b)
}

func (e *Fr) Neg(a *Fr) {
	negFR(e, a)
}

func (e *Fr) Mul(a, b *Fr) {
<<<<<<< HEAD
	mulFR(e, a, b)
	mulFR(e, e, qr2)
=======
	e.RedMul(a, b)
	e.toMont()
>>>>>>> 63668807
}

func (e *Fr) RedMul(a, b *Fr) {
	mulFR(e, a, b)
}

func (e *Fr) Square(a *Fr) {
<<<<<<< HEAD
	squareFR(e, a)
	mulFR(e, e, qr2)
=======
	e.RedSquare(a)
	e.toMont()
>>>>>>> 63668807
}

func (e *Fr) RedSquare(a *Fr) {
	squareFR(e, a)
}

func (e *Fr) RedExp(a *Fr, ee *big.Int) {
	z := new(Fr).RedOne()
	for i := ee.BitLen(); i >= 0; i-- {
		z.RedSquare(z)
		if ee.Bit(i) == 1 {
			z.RedMul(z, a)
		}
	}
	e.Set(z)
}

func (e *Fr) Exp(a *Fr, ee *big.Int) {
	e.Set(a).toMont()
	e.RedExp(e, ee)
	e.fromMont()

}

func (e *Fr) Inverse(a *Fr) {
	e.Set(a).toMont()
	e.RedInverse(e)
	e.fromMont()
}

func (e *Fr) RedInverse(ei *Fr) {
	if ei.IsZero() {
		e.Zero()
		return
	}
	u := new(Fr).Set(&q)
	v := new(Fr).Set(ei)
	s := &Fr{1}
	r := &Fr{0}
	var k int
	var z uint64
	var found = false
	// Phase 1
	for i := 0; i < fourWordBitSize*2; i++ {
		if v.IsZero() {
			found = true
			break
		}
		if u.isEven() {
			u.div2()
			s.mul2()
		} else if v.isEven() {
			v.div2()
			z += r.mul2()
		} else if u.Cmp(v) == 1 {
			lsubAssignFR(u, v)
			u.div2()
			laddAssignFR(r, s)
			s.mul2()
		} else {
			lsubAssignFR(v, u)
			v.div2()
			laddAssignFR(s, r)
			z += r.mul2()
		}
		k += 1
	}

	if !found {
		e.Zero()
		return
	}

	if k < frBitSize || k > frBitSize+fourWordBitSize {
		e.Zero()
		return
	}

	if r.Cmp(&q) != -1 || z > 0 {
		lsubAssignFR(r, &q)
	}
	u.Set(&q)
	lsubAssignFR(u, r)

	// Phase 2
	for i := k; i < 2*fourWordBitSize; i++ {
		doubleFR(u, u)
	}
	e.Set(u)
}

func (ew *wideFr) mul(a, b *Fr) {
	lmulFR(ew, a, b)
}

func (ew *wideFr) add(a *wideFr) {
	addwFR(ew, a)
}

func (ew *wideFr) round() *Fr {
	ew.add(halfR)
	return ew.high()
}

func (ew *wideFr) high() *Fr {
	e := new(Fr)
	e[0] = ew[4]
	e[1] = ew[5]
	e[2] = ew[6]
	e[3] = ew[7]
	return e
}

func (ew *wideFr) low() *Fr {
	e := new(Fr)
	e[0] = ew[0]
	e[1] = ew[1]
	e[2] = ew[2]
	e[3] = ew[3]
	return e
}

func (e *wideFr) bytes() []byte {
	out := make([]byte, frByteSize*2)
	var a int
	for i := 0; i < frNumberOfLimbs*2; i++ {
		a = frByteSize*2 - i*8
		out[a-1] = byte(e[i])
		out[a-2] = byte(e[i] >> 8)
		out[a-3] = byte(e[i] >> 16)
		out[a-4] = byte(e[i] >> 24)
		out[a-5] = byte(e[i] >> 32)
		out[a-6] = byte(e[i] >> 40)
		out[a-7] = byte(e[i] >> 48)
		out[a-8] = byte(e[i] >> 56)
	}
	return out
}<|MERGE_RESOLUTION|>--- conflicted
+++ resolved
@@ -224,13 +224,8 @@
 }
 
 func (e *Fr) Mul(a, b *Fr) {
-<<<<<<< HEAD
-	mulFR(e, a, b)
-	mulFR(e, e, qr2)
-=======
 	e.RedMul(a, b)
 	e.toMont()
->>>>>>> 63668807
 }
 
 func (e *Fr) RedMul(a, b *Fr) {
@@ -238,13 +233,8 @@
 }
 
 func (e *Fr) Square(a *Fr) {
-<<<<<<< HEAD
-	squareFR(e, a)
-	mulFR(e, e, qr2)
-=======
 	e.RedSquare(a)
 	e.toMont()
->>>>>>> 63668807
 }
 
 func (e *Fr) RedSquare(a *Fr) {
